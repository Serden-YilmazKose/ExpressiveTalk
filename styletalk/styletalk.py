--- conflicted
+++ resolved
@@ -34,20 +34,14 @@
 
     subprocess.run(cmd, cwd=repo_root, check=True, text=True)
 
-<<<<<<< HEAD
-    return output_path
-=======
-    os.system(cmd)
-    cap = cv2.VideoCapture(out_path)
+    cap = cv2.VideoCapture(output_path)
     frames = []
     ok, f = cap.read()
-    while ok
+    while ok:
         frames.append(f)
         ok, f = cap.read()
     cap.release()
     return frames
-    #return output_path
->>>>>>> 56925d96
 
 if __name__ == "__main__":
     generate_styletalk_video(
